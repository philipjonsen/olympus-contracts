--- conflicted
+++ resolved
@@ -1,10 +1,5 @@
-<<<<<<< HEAD
-// SPDX-License-Identifier: AGPL-3.0-or-later
-pragma solidity >=0.7.5;
-=======
 // SPDX-License-Identifier: AGPL-3.0
 pragma solidity =0.7.5;
->>>>>>> 3bb36051
 
 interface IOlympusAuthority {
     /* ========== EVENTS ========== */
