{
  "name": "olympus-contracts",
  "version": "1.0.0",
  "description": "Smart Contracts for Olympus",
  "directories": {
    "test": "test"
  },
  "dependencies": {
    "@uniswap/v3-periphery": "^1.2.0"
  },
  "devDependencies": {
    "@defi-wonderland/smock": "^2.0.7",
    "@nomiclabs/hardhat-ethers": "npm:hardhat-deploy-ethers",
    "@nomiclabs/hardhat-etherscan": "^2.1.7",
    "@nomiclabs/hardhat-waffle": "^2.0.1",
<<<<<<< HEAD
    "@openzeppelin/contracts": "^3.4.2",
    "@openzeppelin/contracts-upgradeable": "^3.4.2",
    "@openzeppelin/hardhat-upgrades": "^1.12.0",
=======
    "@openzeppelin/contracts-upgradeable": "^3.4.2",
    "@openzeppelin/hardhat-upgrades": "^1.12.0",
    "@openzeppelin/contracts": "^4.4.2",
    "@rari-capital/solmate": "^6.2.0",
>>>>>>> bee32711
    "@typechain/ethers-v5": "^7.1.2",
    "@typechain/hardhat": "^2.3.0",
    "@types/chai": "^4.2.22",
    "@types/mocha": "^9.0.0",
    "@types/node": "^16.10.2",
    "@typescript-eslint/eslint-plugin": "^4.32.0",
    "@typescript-eslint/parser": "^4.32.0",
    "chai": "^4.2.0",
    "chai-ethers": "^0.0.1",
    "dotenv": "^10.0.0",
    "eslint": "^7.32.0",
    "eslint-config-prettier": "^8.3.0",
    "ethereum-waffle": "^3.4.0",
    "ethers": "^5.4.7",
    "hardhat": "^2.6.4",
    "hardhat-deploy": "^0.9.3",
    "hardhat-gas-reporter": "^1.0.4",
    "husky": "^7.0.4",
    "prettier": "^2.4.1",
    "prettier-plugin-solidity": "^1.0.0-beta.18",
    "solhint": "^3.3.6",
    "solhint-plugin-prettier": "^0.0.5",
    "solidity-coverage": "^0.7.17",
    "ts-generator": "^0.1.1",
    "ts-node": "^10.2.1",
    "typechain": "^5.1.2",
    "typescript": "^4.4.3"
  },
  "scripts": {
    "lint": "eslint \"**/*.{js,ts}\" && solhint src/**/*.sol",
    "lint:fix": "eslint --fix \"**/*.{js,ts}\" && solhint --fix src/**/*.sol",
    "lint:sol": "solhint -f table contracts/**/*.sol",
    "format": "prettier --check \"**/*.{ts,js,sol}\"",
    "format:fix": "prettier --write \"**/*.{ts,js,sol}\"",
    "compile": "hardhat compile",
    "clean": "hardhat clean",
    "void:deploy": "hardhat deploy",
    "test": "hardhat test",
    "gas": "REPORT_GAS=true hardhat test",
    "coverage": "HARDHAT_DEPLOY_FIXTURE=true hardhat coverage",
    "typechain": "TS_NODE_TRANSPILE_ONLY=true hardhat typechain",
    "fork": "hardhat node",
    "deploy:mainnet": "hardhat --network mainnet deploy",
    "deploy:rinkeby": "hardhat --network rinkeby deploy",
    "deploy:ropsten": "hardhat --network ropsten deploy",
    "deploy:hardhat": "hardhat --network hardhat deploy",
    "sourcify:mainnet": "hardhat --network mainnet sourcify",
    "sourcify:rinkeby": "hardhat --network rinkeby sourcify",
    "etherscan:mainnet": "hardhat --network mainnet etherscan-verify",
    "etherscan:rinkeby": "hardhat --network rinkeby etherscan-verify"
  },
  "repository": {
    "type": "git",
    "url": "git+https://github.com/OlympusDAO/olympus-contracts.git"
  },
  "author": "",
  "bugs": {
    "url": "https://github.com/OlympusDAO/olympus-contracts/issues"
  },
  "homepage": "https://github.com/OlympusDAO/olympus-contracts#readme"
}<|MERGE_RESOLUTION|>--- conflicted
+++ resolved
@@ -13,16 +13,10 @@
     "@nomiclabs/hardhat-ethers": "npm:hardhat-deploy-ethers",
     "@nomiclabs/hardhat-etherscan": "^2.1.7",
     "@nomiclabs/hardhat-waffle": "^2.0.1",
-<<<<<<< HEAD
-    "@openzeppelin/contracts": "^3.4.2",
-    "@openzeppelin/contracts-upgradeable": "^3.4.2",
-    "@openzeppelin/hardhat-upgrades": "^1.12.0",
-=======
     "@openzeppelin/contracts-upgradeable": "^3.4.2",
     "@openzeppelin/hardhat-upgrades": "^1.12.0",
     "@openzeppelin/contracts": "^4.4.2",
     "@rari-capital/solmate": "^6.2.0",
->>>>>>> bee32711
     "@typechain/ethers-v5": "^7.1.2",
     "@typechain/hardhat": "^2.3.0",
     "@types/chai": "^4.2.22",
